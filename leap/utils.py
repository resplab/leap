import numpy as np
import pandas as pd
import pathlib
import math
import os
import uuid
from scipy.stats import logistic
import importlib.resources as pkg_resources
from typing import Callable
from leap.logger import get_logger

logger = get_logger(__name__)


LEAP_PATH = pathlib.Path(__file__).parents[1].absolute()


class UUID4:
    def __init__(
        self, uuid4: uuid.UUID | None = None, short: str | None = None
    ):
        if uuid4 is None:
            uuid4 = uuid.uuid4()
        if short is None:
            short = str(uuid4)[-6:]
        self.uuid4 = uuid4
        self.short = short


def round_number(x: float, digits: int = 0, sigdigits: int | None = None) -> float:
    """Rounds a number to number of significant figures or digits.

    https://mattgosden.medium.com/rounding-to-significant-figures-in-python-2415661b94c3

    Args:
        x: The number to be rounded.
        digits: The number of decimal places to round to.
        sigdigits: The number of significant figures to round to.

    Returns:
        The rounded number.

    Examples:

        >>> round_number(2.932, digits=2)
        2.93
        >>> round_number(2.932, sigdigits=2)
        2.9
    """
    if sigdigits is not None:
        x = float(x)
        if x == 0:
            return round(x, sigdigits - 1)
        else:
            return round(x, -int(math.floor(math.log10(abs(x)))) + (sigdigits - 1))
    else:
        return round(x, digits)


def logit(x: float | np.ndarray) -> float | np.ndarray:
    return np.log(x / (1 - x))


def compute_ordinal_regression(
    η: float,
    θ: float | list[float],
    prob_function: Callable = logistic.cdf
) -> list[float]:
    """Compute the probability that ``y = k`` for each value of ``k``.

    The probability is given by ordinal regression:

    .. math::

        P(y <= k) &= σ(θ_k - η) \\\\
        P(y == k) &= P(y <= k) - P(y < k + 1) \\\\
                  &= σ(θ_k - η) - σ(θ_{(k+1)} - η)

    Args:
        η: The weight for the regression.
        θ: Either a single value or an array of values for the threshold parameter.
        prob_function: A function to apply; default is the sigmoid function.

    Returns:
        A vector with the probability of each value of ``k``.
        
        For example:

        .. code-block::

            k=1 | k=2  | k=2
            0.2 | 0.75 | 0.05

    Examples:

        >>> compute_ordinal_regression(0, 0.5)
        [np.float64(0.6224593312018546), np.float64(0.3775406687981454)]
        >>> compute_ordinal_regression(0, [0.5, 1.5])
        [np.float64(0.6224593312018546), np.float64(0.19511514499178906), np.float64(0.18242552380635635)]
    """

    if isinstance(θ, float):
        θ = [-10**5, θ, 10**5]
    else:
        θ = [-10**5] + θ + [10**5]

    return [prob_function(θ[k + 1] - η) - prob_function(θ[k] - η) for k in range(len(θ) - 1)]


def get_data_path(data_path: str) -> pathlib.Path:
    """Get the full path to a data file or folder in the ``LEAP`` package.

    Args:
        data_path: The path to the file or folder.

    Returns:
        The full path to the file or folder.
    """

    if pathlib.Path(data_path).parts[0] == "tests":
        data_folder = "tests.data"
        data_path = str(pathlib.Path(data_path).relative_to("tests/data"))
    elif pathlib.Path(data_path).parts[0] == "processed_data":
        data_folder = "leap.processed_data"
        data_path = str(pathlib.Path(data_path).relative_to("processed_data"))
    elif pathlib.Path(data_path).parts[0] == "data_generation":
        data_folder = "leap.data_generation" + "." + ".".join(pathlib.Path(data_path).parts[1:-1])
        data_path = str(pathlib.Path(data_path).parts[-1])
    elif pathlib.Path(data_path).parts[0] == "original_data":
<<<<<<< HEAD
        data_folder = "leap.original_data" + "." + ".".join(pathlib.Path(data_path).parts[1:-1])
        data_path = str(pathlib.Path(data_path).parts[-1])
        
=======
        data_path = str(pathlib.Path(data_path).relative_to("original_data"))
        data_folder = "leap.original_data"
>>>>>>> d9955d9c

    package_path = str(pkg_resources.files(data_folder).joinpath(data_path))

    if os.path.isfile(package_path) or os.path.isdir(package_path):
        return pathlib.Path(package_path)
    else:
        raise FileNotFoundError(f"Path {data_path} not found.")


def check_file(file_path: str | pathlib.Path, ext: str):
    """Check if file is a valid file with correct extension.

    Args:
        file_path: The full path to the file.
        ext: A file extension, including the ``"."``, e.g. ``".csv"``.

    Raises:
        ValueError: If the file is not a valid file with the correct extension.
    """
    if isinstance(file_path, str):
        file_path = pathlib.Path(file_path)
    if os.path.isfile(file_path):
        file_path = file_path.resolve()
        file_ext = file_path.suffix
        if file_ext != ext:
            logger.error(f"{file_path} has extension {file_ext}, must be {ext}.")
            raise ValueError(f"{file_path} has extension {file_ext}, must be {ext}.")
    else:
        raise ValueError(f"{file_path} is not a valid file.")


def check_cduid(cduid: int, df: pd.DataFrame):
    """Check if the ``CDUID`` is valid.

    Args:
        cduid: The census division unique identifier.
        df: The DataFrame to check.

    Raises:
        ValueError: If the ``CDUID`` is not valid.
    """
    if cduid not in df["CDUID"].unique():
        raise ValueError(f"cduid must be one of {df['cduid'].unique()}, received {cduid}")


def check_year(year: int, df: pd.DataFrame):
    """Check if the year is valid.

    Args:
        year: The minimum year.
        df: The DataFrame to check.

    Raises:
        ValueError: If the year is not valid.
    """
    if year < df["year"].min():
        raise ValueError(f"year must be >= {df['year'].min()}")
    elif year > df["year"].max():
        raise ValueError(f"year must be <= {df['year'].max()}")


def check_province(province: str):
    """Check if the province is valid.

    Args:
        province: The province abbreviation.

    Raises:
        ValueError: If the province is not valid.
    """

    PROVINCES = [
        "CA", "AB", "BC", "MB", "NB", "NL", "NS", "NT", "NU", "ON", "PE", "QC", "SK", "YT"
    ]
    if province not in PROVINCES:
        raise ValueError(f"province must be one of {PROVINCES}, received {province}")


def check_projection_scenario(projection_scenario: str):
    """Check if the projection scenario is valid.

    Args:
        projection_scenario: The projection scenario abbreviation.

    Raises:
        ValueError: If the projection scenario is not valid.
    """

    PROJECTION_SCENARIOS = [
        "past", "LG", "HG", "M1", "M2", "M3", "M4", "M5", "M6", "FA", "SA"
    ]
    if projection_scenario not in PROJECTION_SCENARIOS:
        raise ValueError(
            f"projection_scenario must be one of {PROJECTION_SCENARIOS}, "
            f"received {projection_scenario}"
        )


def convert_non_serializable(obj: np.ndarray | object) -> list | str:
    """Convert non-serializable objects into JSON-friendly formats.

    This function is intended to be used with ``json.dumps(..., default=convert_non_serializable)``.
    It handles cases where objects cannot be directly serialized into JSON:

    - NumPy arrays (``numpy.ndarray``) are converted to Python lists.
    - Other unsupported types are converted to their string representation.

    Args:
        obj: The object to be converted.

    Returns:
        A JSON-serializable equivalent of ``obj``.
    """

    if isinstance(obj, np.ndarray):
        return obj.tolist()
    # Default for unsupported types
    return str(obj)


class Sex:
    """A class to handle different formats of the ``sex`` variable."""

    def __init__(self, value: str | int | bool):
        """Initialize the ``Sex`` class.

        Args:
            value: The value of the sex variable. Must be one of:
                ``"M"``, ``"F"``, ``1``, ``0``, ``True``, or ``False``.

        Examples:

            >>> sex = Sex("F")
            >>> str(sex)
            'F'
            >>> int(sex)
            0
            >>> bool(sex)
            False

            >>> sex = Sex(True)
            >>> str(sex)
            'M'
            >>> int(sex)
            1
            >>> bool(sex)
            True
        """
        if isinstance(value, str):
            if value == "M":
                value_str = "M"
                value_int = 1
                value_bool = True
            elif value == "F":
                value_str = "F"
                value_int = 0
                value_bool = False
            else:
                raise ValueError(f"sex must be 'M' or 'F', received {value}")
        elif isinstance(value, int) or isinstance(value, np.int64):
            if value == 1:
                value_str = "M"
                value_int = 1
                value_bool = True
            elif value == 0:
                value_str = "F"
                value_int = 0
                value_bool = False
            else:
                raise ValueError(f"sex must be 0 or 1, received {value}")
        elif isinstance(value, bool):
            if value:
                value_str = "M"
                value_int = 1
                value_bool = True
            else:
                value_str = "F"
                value_int = 0
                value_bool = False
        else:
            raise TypeError(f"sex must be str, int, or bool, received {type(value)}")

        self._value_str = value_str
        self._value_int = value_int
        self._value_bool = value_bool

    def __str__(self) -> str:
        return self._value_str

    def __int__(self) -> int:
        return self._value_int

    def __bool__(self) -> bool:
        return self._value_bool

    def __eq__(self, value: str | int | bool) -> bool:
        if isinstance(value, str):
            return self._value_str == value
        elif isinstance(value, int):
            return self._value_int == value
        elif isinstance(value, bool):
            return self._value_bool == value<|MERGE_RESOLUTION|>--- conflicted
+++ resolved
@@ -127,14 +127,8 @@
         data_folder = "leap.data_generation" + "." + ".".join(pathlib.Path(data_path).parts[1:-1])
         data_path = str(pathlib.Path(data_path).parts[-1])
     elif pathlib.Path(data_path).parts[0] == "original_data":
-<<<<<<< HEAD
         data_folder = "leap.original_data" + "." + ".".join(pathlib.Path(data_path).parts[1:-1])
         data_path = str(pathlib.Path(data_path).parts[-1])
-        
-=======
-        data_path = str(pathlib.Path(data_path).relative_to("original_data"))
-        data_folder = "leap.original_data"
->>>>>>> d9955d9c
 
     package_path = str(pkg_resources.files(data_folder).joinpath(data_path))
 
